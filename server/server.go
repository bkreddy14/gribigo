--- conflicted
+++ resolved
@@ -57,7 +57,6 @@
 	// Persist indicates whether the client's AFT entries should be
 	// persisted even after the client disconnects.
 	Persist bool
-<<<<<<< HEAD
 
 	// ExpectElecID indicates whether the client expects to send
 	// election IDs (i.e., the ClientRedundancy is SINGLE_PRIMARY).
@@ -66,8 +65,6 @@
 	// FIBAck indicates whether the client expects FIB-level
 	// acknowledgements.
 	FIBAck bool
-=======
->>>>>>> e981a65c
 }
 
 // New creates a new gRIBI server.
